--- conflicted
+++ resolved
@@ -9,13 +9,10 @@
 # Prefer absolute imports so the module works when bundled with tools like
 # PyInstaller.  When the package isn't installed (for example, when running
 # directly from a source checkout) fall back to relative imports so tests can
-<<<<<<< HEAD
+
 # still invoke it using ``python -m``.  When executed from a PyInstaller bundle
 # ``__package__`` is ``None`` which breaks relative imports, so we set it and
 # add this file's directory to ``sys.path`` before importing.
-=======
-# still invoke it using ``python -m``.
->>>>>>> 8e0f4592
 try:  # pragma: no cover - exercised indirectly in tests
     from yonote_cli.core import DEFAULT_BASE
     from yonote_cli.commands import (
@@ -27,12 +24,9 @@
         cmd_import,
     )
 except ModuleNotFoundError:  # pragma: no cover
-<<<<<<< HEAD
     if __package__ in (None, ""):
         sys.path.append(os.path.dirname(__file__))
         __package__ = "yonote_cli"
-=======
->>>>>>> 8e0f4592
     from .core import DEFAULT_BASE
     from .commands import (
         cmd_auth_set,
