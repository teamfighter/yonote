.PHONY: venv install clean build

venv:
	python3 -m venv .venv
	@echo "Run: source .venv/bin/activate"

install:
	pip install -e ./yonote_cli

clean:
	rm -rf **/__pycache__ *.egg-info build dist

build:
	docker run --rm -v "$(PWD)":/src -w /src python:3.11-slim-bullseye \
		bash -c "pip install -r requirements.txt && \
<<<<<<< HEAD
                       pyinstaller yonote_cli/yonote_cli/__main__.py --name yonote --onefile --collect-all InquirerPy"
=======
		         pyinstaller yonote_cli/yonote_cli/__main__.py --name yonote --onefile"
>>>>>>> 1fc351c0
<|MERGE_RESOLUTION|>--- conflicted
+++ resolved
@@ -13,8 +13,4 @@
 build:
 	docker run --rm -v "$(PWD)":/src -w /src python:3.11-slim-bullseye \
 		bash -c "pip install -r requirements.txt && \
-<<<<<<< HEAD
-                       pyinstaller yonote_cli/yonote_cli/__main__.py --name yonote --onefile --collect-all InquirerPy"
-=======
-		         pyinstaller yonote_cli/yonote_cli/__main__.py --name yonote --onefile"
->>>>>>> 1fc351c0
+		         pyinstaller yonote_cli/yonote_cli/__main__.py --name yonote --onefile"